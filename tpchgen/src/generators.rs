use core::fmt;

use crate::dates;
use crate::distribution::Distribution;
use crate::distribution::Distributions;
use crate::random::RandomAlphaNumeric;
use crate::random::RandomBoundedLong;
use crate::random::RandomPhoneNumber;
use crate::random::RowRandomInt;
use crate::text::TextPool;
use std::sync::Arc;

use crate::dates::{GenerateUtils, TPCHDate};
use crate::random::{RandomBoundedInt, RandomString, RandomStringSequence, RandomText};

/// Generator for Nation table data
pub struct NationGenerator {
    distributions: Distributions,
    text_pool: Arc<TextPool>,
}

impl Default for NationGenerator {
    fn default() -> Self {
        Self::new()
    }
}

impl NationGenerator {
    /// Creates a new NationGenerator with default distributions and text pool
    pub fn new() -> Self {
        Self::new_with_distributions_and_text_pool(Distributions::default(), TextPool::default())
    }

    /// Creates a NationGenerator with the specified distributions and text pool
    pub fn new_with_distributions_and_text_pool(
        distributions: Distributions,
        text_pool: Arc<TextPool>,
    ) -> Self {
        NationGenerator {
            distributions,
            text_pool,
        }
    }

    /// Returns an iterator over the nation rows
    pub fn iter(&self) -> NationGeneratorIterator {
        NationGeneratorIterator::new(self.distributions.nations(), &self.text_pool)
    }
}

impl IntoIterator for NationGenerator {
    type Item = Nation;
    type IntoIter = NationGeneratorIterator;

    fn into_iter(self) -> Self::IntoIter {
        self.iter()
    }
}

/// The NATION table
#[derive(Debug, Clone, PartialEq, Eq)]
pub struct Nation {
    /// Primary key (0-24)
    pub n_nationkey: i64,
    /// Nation name
    pub n_name: String,
    /// Foreign key to REGION
    pub n_regionkey: i64,
    /// Variable length comment
    pub n_comment: String,
}

impl fmt::Display for Nation {
    fn fmt(&self, f: &mut fmt::Formatter) -> fmt::Result {
        write!(
            f,
            "{}, {}, {}, {}",
            self.n_nationkey, self.n_name, self.n_regionkey, self.n_comment
        )
    }
}

impl Nation {
    /// Create a new `nation` record with the specified values.
    pub fn new(n_nationkey: i64, n_name: &str, n_regionkey: i64, n_comment: &str) -> Self {
        Nation {
            n_nationkey,
            n_name: n_name.to_string(),
            n_regionkey,
            n_comment: n_comment.to_string(),
        }
    }
}

/// Iterator that generates Nation rows
pub struct NationGeneratorIterator {
    nations: Distribution,
    comment_random: RandomText,
    index: usize,
}

impl NationGeneratorIterator {
    const COMMENT_AVERAGE_LENGTH: i32 = 72;

    fn new(nations: &Distribution, text_pool: &TextPool) -> Self {
        NationGeneratorIterator {
            nations: nations.clone(),
            comment_random: RandomText::new(
                606179079,
                text_pool,
                Self::COMMENT_AVERAGE_LENGTH as f64,
            ),
            index: 0,
        }
    }
}

impl Iterator for NationGeneratorIterator {
    type Item = Nation;

    fn next(&mut self) -> Option<Self::Item> {
        if self.index >= self.nations.size() {
            return None;
        }

        let nation = Nation {
            // n_nationkey
            n_nationkey: self.index as i64,
            // n_name
            n_name: self.nations.get_value(self.index).to_string(),
            // n_regionkey
            n_regionkey: self.nations.get_weight(self.index) as i64,
            // n_comment
            n_comment: self.comment_random.next_value().to_string(),
        };

        self.comment_random.row_finished();
        self.index += 1;

        Some(nation)
    }
}

/// The REGION table
#[derive(Debug, Clone, PartialEq, Eq)]
pub struct Region {
    /// Primary key (0-4)
    pub r_regionkey: i64,
    /// Region name (AFRICA, AMERICA, ASIA, EUROPE, MIDDLE EAST)
    pub r_name: String,
    /// Variable length comment
    pub r_comment: String,
}

impl Region {
    /// Creates a new `region` record with the specified values.
    pub fn new(r_regionkey: i64, r_name: &str, r_comment: &str) -> Self {
        Region {
            r_regionkey,
            r_name: r_name.to_string(),
            r_comment: r_comment.to_string(),
        }
    }
}

/// Generator for Region table data
pub struct RegionGenerator {
    distributions: Distributions,
    text_pool: Arc<TextPool>,
}

impl Default for RegionGenerator {
    fn default() -> Self {
        Self::new()
    }
}

impl RegionGenerator {
    /// Creates a new RegionGenerator with default distributions and text pool
    pub fn new() -> Self {
        Self::new_with_distributions_and_text_pool(Distributions::default(), TextPool::default())
    }

    /// Creates a RegionGenerator with the specified distributions and text pool
    pub fn new_with_distributions_and_text_pool(
        distributions: Distributions,
        text_pool: Arc<TextPool>,
    ) -> Self {
        RegionGenerator {
            distributions,
            text_pool,
        }
    }

    /// Returns an iterator over the region rows
    pub fn iter(&self) -> RegionGeneratorIterator {
        RegionGeneratorIterator::new(self.distributions.regions().clone(), &self.text_pool)
    }
}

impl IntoIterator for RegionGenerator {
    type Item = Region;
    type IntoIter = RegionGeneratorIterator;

    fn into_iter(self) -> Self::IntoIter {
        self.iter()
    }
}

/// Iterator that generates Region rows
pub struct RegionGeneratorIterator {
    regions: Distribution,
    comment_random: RandomText,
    index: usize,
}

impl RegionGeneratorIterator {
    const COMMENT_AVERAGE_LENGTH: i32 = 72;

    fn new(regions: Distribution, text_pool: &TextPool) -> Self {
        RegionGeneratorIterator {
            regions,
            comment_random: RandomText::new(
                1500869201,
                text_pool,
                Self::COMMENT_AVERAGE_LENGTH as f64,
            ),
            index: 0,
        }
    }
}

impl Iterator for RegionGeneratorIterator {
    type Item = Region;

    fn next(&mut self) -> Option<Self::Item> {
        if self.index >= self.regions.size() {
            return None;
        }

        let region = Region {
            r_regionkey: self.index as i64,
            r_name: self.regions.get_value(self.index).to_string(),
            r_comment: self.comment_random.next_value().to_string(),
        };

        self.comment_random.row_finished();
        self.index += 1;

        Some(region)
    }
}

/// The PART table
#[derive(Debug, Clone, PartialEq)]
pub struct Part {
    /// Primary key
    pub p_partkey: i64,
    /// Part name
    pub p_name: String,
    /// Part manufacturer
    pub p_mfgr: String,
    /// Part brand
    pub p_brand: String,
    /// Part type
    pub p_type: String,
    /// Part size
    pub p_size: i32,
    /// Part container
    pub p_container: String,
    /// Part retail price
    pub p_retailprice: f64,
    /// Variable length comment
    pub p_comment: String,
}

impl fmt::Display for Part {
    fn fmt(&self, f: &mut fmt::Formatter) -> fmt::Result {
        write!(
            f,
            "{}, {}, {}, {},{}, {}, {}, {:.2}, {}",
            self.p_partkey,
            self.p_name,
            self.p_mfgr,
            self.p_brand,
            self.p_type,
            self.p_size,
            self.p_container,
            self.p_retailprice,
            self.p_comment
        )
    }
}

/// Generator for Part table data
pub struct PartGenerator {
    scale_factor: f64,
    part: i32,
    part_count: i32,
    distributions: Distributions,
    text_pool: Arc<TextPool>,
}

impl PartGenerator {
    /// Base scale for part generation
    const SCALE_BASE: i32 = 200_000;

    // Constants for part generation
    const NAME_WORDS: i32 = 5;
    const MANUFACTURER_MIN: i32 = 1;
    const MANUFACTURER_MAX: i32 = 5;
    const BRAND_MIN: i32 = 1;
    const BRAND_MAX: i32 = 5;
    const SIZE_MIN: i32 = 1;
    const SIZE_MAX: i32 = 50;
    const COMMENT_AVERAGE_LENGTH: i32 = 14;
    /// Creates a new PartGenerator with the given scale factor
    pub fn new(scale_factor: f64, part: i32, part_count: i32) -> Self {
        Self::new_with_distributions_and_text_pool(
            scale_factor,
            part,
            part_count,
            Distributions::default(),
            TextPool::default(),
        )
    }

    /// Creates a PartGenerator with specified distributions and text pool
    pub fn new_with_distributions_and_text_pool(
        scale_factor: f64,
        part: i32,
        part_count: i32,
        distributions: Distributions,
        text_pool: Arc<TextPool>,
    ) -> Self {
        PartGenerator {
            scale_factor,
            part,
            part_count,
            distributions,
            text_pool,
        }
    }

    /// Returns an iterator over the part rows
    pub fn iter(&self) -> PartGeneratorIterator {
        PartGeneratorIterator::new(
            &self.distributions,
            self.text_pool.clone(),
            GenerateUtils::calculate_start_index(
                Self::SCALE_BASE,
                self.scale_factor,
                self.part,
                self.part_count,
            ),
            GenerateUtils::calculate_row_count(
                Self::SCALE_BASE,
                self.scale_factor,
                self.part,
                self.part_count,
            ),
        )
    }
}

impl IntoIterator for PartGenerator {
    type Item = Part;
    type IntoIter = PartGeneratorIterator;

    fn into_iter(self) -> Self::IntoIter {
        self.iter()
    }
}

/// Iterator that generates Part rows
pub struct PartGeneratorIterator {
    name_random: RandomStringSequence,
    manufacturer_random: RandomBoundedInt,
    brand_random: RandomBoundedInt,
    type_random: RandomString,
    size_random: RandomBoundedInt,
    container_random: RandomString,
    comment_random: RandomText,

    start_index: i64,
    row_count: i64,
    index: i64,
}

impl PartGeneratorIterator {
    fn new(
        distributions: &Distributions,
        text_pool: Arc<TextPool>,
        start_index: i64,
        row_count: i64,
    ) -> Self {
        let mut name_random = RandomStringSequence::new(
            709314158,
            PartGenerator::NAME_WORDS,
            distributions.part_colors(),
        );
        let mut manufacturer_random = RandomBoundedInt::new(
            1,
            PartGenerator::MANUFACTURER_MIN,
            PartGenerator::MANUFACTURER_MAX,
        );
        let mut brand_random =
            RandomBoundedInt::new(46831694, PartGenerator::BRAND_MIN, PartGenerator::BRAND_MAX);
        let mut type_random = RandomString::new(1841581359, distributions.part_types());
        let mut size_random =
            RandomBoundedInt::new(1193163244, PartGenerator::SIZE_MIN, PartGenerator::SIZE_MAX);
        let mut container_random = RandomString::new(727633698, distributions.part_containers());
        let mut comment_random = RandomText::new(
            804159733,
            &text_pool,
            PartGenerator::COMMENT_AVERAGE_LENGTH as f64,
        );

        // Advance all generators to the starting position
        name_random.advance_rows(start_index);
        manufacturer_random.advance_rows(start_index);
        brand_random.advance_rows(start_index);
        type_random.advance_rows(start_index);
        size_random.advance_rows(start_index);
        container_random.advance_rows(start_index);
        comment_random.advance_rows(start_index);

        PartGeneratorIterator {
            name_random,
            manufacturer_random,
            brand_random,
            type_random,
            size_random,
            container_random,
            comment_random,
            start_index,
            row_count,
            index: 0,
        }
    }

    /// Creates a part with the given key
    fn make_part(&mut self, part_key: i64) -> Part {
        let name = self.name_random.next_value();

        let manufacturer = self.manufacturer_random.next_value();
        let brand = manufacturer * 10 + self.brand_random.next_value();

        Part {
            p_partkey: part_key,
            p_name: name.to_string(),
            p_mfgr: format!("Manufacturer#{}", manufacturer),
            p_brand: format!("Brand#{}", brand),
            p_type: self.type_random.next_value().to_string(),
            p_size: self.size_random.next_value(),
            p_container: self.container_random.next_value().to_string(),
            p_retailprice: Self::calculate_part_price(part_key) as f64 / 100.0,
            p_comment: self.comment_random.next_value().to_string(),
        }
    }

    /// Calculates the price for a part
    pub fn calculate_part_price(part_key: i64) -> i64 {
        let mut price = 90000;

        // limit contribution to $200
        price += (part_key / 10) % 20001;
        price += (part_key % 1000) * 100;

        price
    }
}

impl Iterator for PartGeneratorIterator {
    type Item = Part;

    fn next(&mut self) -> Option<Self::Item> {
        if self.index >= self.row_count {
            return None;
        }

        let part = self.make_part(self.start_index + self.index + 1);

        self.name_random.row_finished();
        self.manufacturer_random.row_finished();
        self.brand_random.row_finished();
        self.type_random.row_finished();
        self.size_random.row_finished();
        self.container_random.row_finished();
        self.comment_random.row_finished();

        self.index += 1;

        Some(part)
    }
}

/// Records for the SUPPLIER table.
#[derive(Debug, Clone, PartialEq)]
pub struct Supplier {
    /// Primary key
    pub s_suppkey: i64,
    /// Supplier name
    pub s_name: String,
    /// Supplier address
    pub s_address: String,
    /// Foreign key to NATION
    pub s_nationkey: i64,
    /// Supplier phone number
    pub s_phone: String,
    /// Supplier account balance
    pub s_acctbal: f64,
    /// Variable length comment
    pub s_comment: String,
}

impl fmt::Display for Supplier {
    fn fmt(&self, f: &mut fmt::Formatter) -> fmt::Result {
        write!(
            f,
            "{}, {}, {}, {}, {}, {:.2}, {}",
            self.s_suppkey,
            self.s_name,
            self.s_address,
            self.s_nationkey,
            self.s_phone,
            self.s_acctbal,
            self.s_comment
        )
    }
}

/// Generator for Supplier table data
pub struct SupplierGenerator {
    scale_factor: f64,
    part: i32,
    part_count: i32,
    distributions: Distributions,
    text_pool: Arc<TextPool>,
}

impl SupplierGenerator {
    /// Base scale for supplier generation
    const SCALE_BASE: i32 = 10_000;

    // Constants for supplier generation
    const ACCOUNT_BALANCE_MIN: i32 = -99999;
    const ACCOUNT_BALANCE_MAX: i32 = 999999;
    const ADDRESS_AVERAGE_LENGTH: i32 = 25;
    const COMMENT_AVERAGE_LENGTH: i32 = 63;

    // Better Business Bureau comment constants
    pub const BBB_BASE_TEXT: &str = "Customer ";
    pub const BBB_COMPLAINT_TEXT: &str = "Complaints";
    pub const BBB_RECOMMEND_TEXT: &str = "Recommends";
    pub const BBB_COMMENT_LENGTH: usize =
        Self::BBB_BASE_TEXT.len() + Self::BBB_COMPLAINT_TEXT.len();
    pub const BBB_COMMENTS_PER_SCALE_BASE: i32 = 10;
    pub const BBB_COMPLAINT_PERCENT: i32 = 50;

    /// Creates a new SupplierGenerator with the given scale factor
    pub fn new(scale_factor: f64, part: i32, part_count: i32) -> Self {
        Self::new_with_distributions_and_text_pool(
            scale_factor,
            part,
            part_count,
            Distributions::default(),
            TextPool::default(),
        )
    }

    /// Creates a SupplierGenerator with specified distributions and text pool
    pub fn new_with_distributions_and_text_pool(
        scale_factor: f64,
        part: i32,
        part_count: i32,
        distributions: Distributions,
        text_pool: Arc<TextPool>,
    ) -> Self {
        SupplierGenerator {
            scale_factor,
            part,
            part_count,
            distributions,
            text_pool,
        }
    }

    /// Returns an iterator over the supplier rows
    pub fn iter(&self) -> SupplierGeneratorIterator {
        SupplierGeneratorIterator::new(
            &self.distributions,
            self.text_pool.clone(),
            GenerateUtils::calculate_start_index(
                Self::SCALE_BASE,
                self.scale_factor,
                self.part,
                self.part_count,
            ),
            GenerateUtils::calculate_row_count(
                Self::SCALE_BASE,
                self.scale_factor,
                self.part,
                self.part_count,
            ),
        )
    }
}

impl IntoIterator for SupplierGenerator {
    type Item = Supplier;
    type IntoIter = SupplierGeneratorIterator;

    fn into_iter(self) -> Self::IntoIter {
        self.iter()
    }
}

/// Iterator that generates Supplier rows
pub struct SupplierGeneratorIterator {
    address_random: RandomAlphaNumeric,
    nation_key_random: RandomBoundedInt,
    phone_random: RandomPhoneNumber,
    account_balance_random: RandomBoundedInt,
    comment_random: RandomText,
    bbb_comment_random: RandomBoundedInt,
    bbb_junk_random: RowRandomInt,
    bbb_offset_random: RowRandomInt,
    bbb_type_random: RandomBoundedInt,

    start_index: i64,
    row_count: i64,
    index: i64,
}

impl SupplierGeneratorIterator {
    fn new(
        distributions: &Distributions,
        text_pool: Arc<TextPool>,
        start_index: i64,
        row_count: i64,
    ) -> Self {
        let mut address_random =
            RandomAlphaNumeric::new(706178559, SupplierGenerator::ADDRESS_AVERAGE_LENGTH);
        let mut nation_key_random =
            RandomBoundedInt::new(110356601, 0, (distributions.nations().size() - 1) as i32);
        let mut phone_random = RandomPhoneNumber::new(884434366);
        let mut account_balance_random = RandomBoundedInt::new(
            962338209,
            SupplierGenerator::ACCOUNT_BALANCE_MIN,
            SupplierGenerator::ACCOUNT_BALANCE_MAX,
        );
        let mut comment_random = RandomText::new(
            1341315363,
            &text_pool,
            SupplierGenerator::COMMENT_AVERAGE_LENGTH as f64,
        );
        let mut bbb_comment_random =
            RandomBoundedInt::new(202794285, 1, SupplierGenerator::SCALE_BASE);
        let mut bbb_junk_random = RowRandomInt::new(263032577, 1);
        let mut bbb_offset_random = RowRandomInt::new(715851524, 1);
        let mut bbb_type_random = RandomBoundedInt::new(753643799, 0, 100);

        // Advance all generators to the starting position
        address_random.advance_rows(start_index);
        nation_key_random.advance_rows(start_index);
        phone_random.advance_rows(start_index);
        account_balance_random.advance_rows(start_index);
        comment_random.advance_rows(start_index);
        bbb_comment_random.advance_rows(start_index);
        bbb_junk_random.advance_rows(start_index);
        bbb_offset_random.advance_rows(start_index);
        bbb_type_random.advance_rows(start_index);

        SupplierGeneratorIterator {
            address_random,
            nation_key_random,
            phone_random,
            account_balance_random,
            comment_random,
            bbb_comment_random,
            bbb_junk_random,
            bbb_offset_random,
            bbb_type_random,
            start_index,
            row_count,
            index: 0,
        }
    }

    /// Creates a supplier with the given key
    fn make_supplier(&mut self, supplier_key: i64) -> Supplier {
        let mut comment = self.comment_random.next_value().to_string();

        // Add supplier complaints or commendation to the comment
        let bbb_comment_random_value = self.bbb_comment_random.next_value();
        if bbb_comment_random_value <= SupplierGenerator::BBB_COMMENTS_PER_SCALE_BASE {
            let _buffer = comment.clone();

            // select random place for BBB comment
            let noise = self.bbb_junk_random.next_int(
                0,
                (comment.len() - SupplierGenerator::BBB_COMMENT_LENGTH) as i32,
            ) as usize;
            let offset = self.bbb_offset_random.next_int(
                0,
                (comment.len() - (SupplierGenerator::BBB_COMMENT_LENGTH + noise)) as i32,
            ) as usize;

            // select complaint or recommendation
            let type_text =
                if self.bbb_type_random.next_value() < SupplierGenerator::BBB_COMPLAINT_PERCENT {
                    SupplierGenerator::BBB_COMPLAINT_TEXT
                } else {
                    SupplierGenerator::BBB_RECOMMEND_TEXT
                };

            // Create a mutable string that we can modify in chunks
            let mut modified_comment = String::with_capacity(comment.len());
            modified_comment.push_str(&comment[..offset]);
            modified_comment.push_str(SupplierGenerator::BBB_BASE_TEXT);
            modified_comment.push_str(
                &comment[offset + SupplierGenerator::BBB_BASE_TEXT.len()
                    ..offset + SupplierGenerator::BBB_BASE_TEXT.len() + noise],
            );
            modified_comment.push_str(type_text);
            modified_comment.push_str(
                &comment
                    [offset + SupplierGenerator::BBB_BASE_TEXT.len() + noise + type_text.len()..],
            );

            comment = modified_comment;
        }

        let nation_key = self.nation_key_random.next_value() as i64;

        Supplier {
            s_suppkey: supplier_key,
            s_name: format!("Supplier#{:09}", supplier_key),
            s_address: self.address_random.next_value().to_string(),
            s_nationkey: nation_key,
            s_phone: self.phone_random.next_value(nation_key).to_string(),
            s_acctbal: self.account_balance_random.next_value() as f64 / 100.0,
            s_comment: comment,
        }
    }
}

impl Iterator for SupplierGeneratorIterator {
    type Item = Supplier;

    fn next(&mut self) -> Option<Self::Item> {
        if self.index >= self.row_count {
            return None;
        }

        let supplier = self.make_supplier(self.start_index + self.index + 1);

        self.address_random.row_finished();
        self.nation_key_random.row_finished();
        self.phone_random.row_finished();
        self.account_balance_random.row_finished();
        self.comment_random.row_finished();
        self.bbb_comment_random.row_finished();
        self.bbb_junk_random.row_finished();
        self.bbb_offset_random.row_finished();
        self.bbb_type_random.row_finished();

        self.index += 1;

        Some(supplier)
    }
}

/// The CUSTOMER table
#[derive(Debug, Clone, PartialEq)]
pub struct Customer {
    /// Primary key
    pub c_custkey: i64,
    /// Customer name
    pub c_name: String,
    /// Customer address
    pub c_address: String,
    /// Foreign key to NATION
    pub c_nationkey: i64,
    /// Customer phone number
    pub c_phone: String,
    /// Customer account balance
    pub c_acctbal: f64,
    /// Customer market segment
    pub c_mktsegment: String,
    /// Variable length comment
    pub c_comment: String,
}

impl fmt::Display for Customer {
    fn fmt(&self, f: &mut fmt::Formatter) -> fmt::Result {
        write!(
            f,
            "{}, {}, {}, {}, {}, {:.2}, {}, {}",
            self.c_custkey,
            self.c_name,
            self.c_address,
            self.c_nationkey,
            self.c_phone,
            self.c_acctbal,
            self.c_mktsegment,
            self.c_comment
        )
    }
}

/// Generator for Customer table data
pub struct CustomerGenerator {
    scale_factor: f64,
    part: i32,
    part_count: i32,
    distributions: Distributions,
    text_pool: Arc<TextPool>,
}

impl CustomerGenerator {
    /// Base scale for customer generation
    const SCALE_BASE: i32 = 150_000;

    // Constants for customer generation
    const ACCOUNT_BALANCE_MIN: i32 = -99999;
    const ACCOUNT_BALANCE_MAX: i32 = 999999;
    const ADDRESS_AVERAGE_LENGTH: i32 = 25;
    const COMMENT_AVERAGE_LENGTH: i32 = 73;

    /// Creates a new CustomerGenerator with the given scale factor
    pub fn new(scale_factor: f64, part: i32, part_count: i32) -> Self {
        Self::new_with_distributions_and_text_pool(
            scale_factor,
            part,
            part_count,
            Distributions::default(),
            TextPool::default(),
        )
    }

    /// Creates a CustomerGenerator with specified distributions and text pool
    pub fn new_with_distributions_and_text_pool(
        scale_factor: f64,
        part: i32,
        part_count: i32,
        distributions: Distributions,
        text_pool: Arc<TextPool>,
    ) -> Self {
        CustomerGenerator {
            scale_factor,
            part,
            part_count,
            distributions,
            text_pool,
        }
    }

    /// Returns an iterator over the customer rows
    pub fn iter(&self) -> CustomerGeneratorIterator {
        CustomerGeneratorIterator::new(
            &self.distributions,
            self.text_pool.clone(),
            GenerateUtils::calculate_start_index(
                Self::SCALE_BASE,
                self.scale_factor,
                self.part,
                self.part_count,
            ),
            GenerateUtils::calculate_row_count(
                Self::SCALE_BASE,
                self.scale_factor,
                self.part,
                self.part_count,
            ),
        )
    }
}

impl IntoIterator for CustomerGenerator {
    type Item = Customer;
    type IntoIter = CustomerGeneratorIterator;

    fn into_iter(self) -> Self::IntoIter {
        self.iter()
    }
}

/// Iterator that generates Customer rows
pub struct CustomerGeneratorIterator {
    address_random: RandomAlphaNumeric,
    nation_key_random: RandomBoundedInt,
    phone_random: RandomPhoneNumber,
    account_balance_random: RandomBoundedInt,
    market_segment_random: RandomString,
    comment_random: RandomText,

    start_index: i64,
    row_count: i64,
    index: i64,
}

impl CustomerGeneratorIterator {
    fn new(
        distributions: &Distributions,
        text_pool: Arc<TextPool>,
        start_index: i64,
        row_count: i64,
    ) -> Self {
        let mut address_random =
            RandomAlphaNumeric::new(881155353, CustomerGenerator::ADDRESS_AVERAGE_LENGTH);
        let mut nation_key_random =
            RandomBoundedInt::new(1489529863, 0, (distributions.nations().size() - 1) as i32);
        let mut phone_random = RandomPhoneNumber::new(1521138112);
        let mut account_balance_random = RandomBoundedInt::new(
            298370230,
            CustomerGenerator::ACCOUNT_BALANCE_MIN,
            CustomerGenerator::ACCOUNT_BALANCE_MAX,
        );
        let mut market_segment_random =
            RandomString::new(1140279430, distributions.market_segments());
        let mut comment_random = RandomText::new(
            1335826707,
            &text_pool,
            CustomerGenerator::COMMENT_AVERAGE_LENGTH as f64,
        );

        // Advance all generators to the starting position
        address_random.advance_rows(start_index);
        nation_key_random.advance_rows(start_index);
        phone_random.advance_rows(start_index);
        account_balance_random.advance_rows(start_index);
        market_segment_random.advance_rows(start_index);
        comment_random.advance_rows(start_index);

        CustomerGeneratorIterator {
            address_random,
            nation_key_random,
            phone_random,
            account_balance_random,
            market_segment_random,
            comment_random,
            start_index,
            row_count,
            index: 0,
        }
    }

    /// Creates a customer with the given key
    fn make_customer(&mut self, customer_key: i64) -> Customer {
        let nation_key = self.nation_key_random.next_value() as i64;

        Customer {
            c_custkey: customer_key,
            c_name: format!("Customer#{:09}", customer_key),
            c_address: self.address_random.next_value().to_string(),
            c_nationkey: nation_key,
            c_phone: self.phone_random.next_value(nation_key).to_string(),
            c_acctbal: self.account_balance_random.next_value() as f64 / 100.0,
            c_mktsegment: self.market_segment_random.next_value().to_string(),
            c_comment: self.comment_random.next_value().to_string(),
        }
    }
}

impl Iterator for CustomerGeneratorIterator {
    type Item = Customer;

    fn next(&mut self) -> Option<Self::Item> {
        if self.index >= self.row_count {
            return None;
        }

        let customer = self.make_customer(self.start_index + self.index + 1);

        self.address_random.row_finished();
        self.nation_key_random.row_finished();
        self.phone_random.row_finished();
        self.account_balance_random.row_finished();
        self.market_segment_random.row_finished();
        self.comment_random.row_finished();

        self.index += 1;

        Some(customer)
    }
}

/// The PARTSUPP table
pub struct PartSupp {
    /// Primary key, foreign key to PART
    pub ps_partkey: i64,
    /// Primary key, foreign key to SUPPLIER
    pub ps_suppkey: i64,
    /// Available quantity
    pub ps_availqty: i32,
    /// Supplier cost
    pub ps_supplycost: f64,
    /// Variable length comment
    pub ps_comment: String,
}

impl fmt::Display for PartSupp {
    fn fmt(&self, f: &mut fmt::Formatter) -> fmt::Result {
        write!(
            f,
            "{}, {}, {}, {:.2}, {}",
            self.ps_partkey, self.ps_suppkey, self.ps_availqty, self.ps_supplycost, self.ps_comment
        )
    }
}

/// Generator for PartSupplier table data
pub struct PartSupplierGenerator {
    scale_factor: f64,
    part: i32,
    part_count: i32,
    text_pool: Arc<TextPool>,
}

impl PartSupplierGenerator {
    /// Base scale for part-supplier generation
    const SUPPLIERS_PER_PART: i32 = 4;

    // Constants for part-supplier generation
    const AVAILABLE_QUANTITY_MIN: i32 = 1;
    const AVAILABLE_QUANTITY_MAX: i32 = 9999;
    const SUPPLY_COST_MIN: i32 = 100;
    const SUPPLY_COST_MAX: i32 = 100000;
    const COMMENT_AVERAGE_LENGTH: i32 = 124;

    /// Creates a new PartSupplierGenerator with the given scale factor
    pub fn new(scale_factor: f64, part: i32, part_count: i32) -> Self {
        Self::new_with_text_pool(scale_factor, part, part_count, TextPool::default())
    }

    /// Creates a PartSupplierGenerator with specified text pool
    pub fn new_with_text_pool(
        scale_factor: f64,
        part: i32,
        part_count: i32,
        text_pool: Arc<TextPool>,
    ) -> Self {
        PartSupplierGenerator {
            scale_factor,
            part,
            part_count,
            text_pool,
        }
    }

    /// Returns an iterator over the part supplier rows
    pub fn iter(&self) -> PartSupplierGeneratorIterator {
        // Use the part generator's scale base for start/row calculation
        let scale_base = PartGenerator::SCALE_BASE;

        PartSupplierGeneratorIterator::new(
            self.text_pool.clone(),
            self.scale_factor,
            GenerateUtils::calculate_start_index(
                scale_base,
                self.scale_factor,
                self.part,
                self.part_count,
            ),
            GenerateUtils::calculate_row_count(
                scale_base,
                self.scale_factor,
                self.part,
                self.part_count,
            ),
        )
    }
}

impl IntoIterator for PartSupplierGenerator {
    type Item = PartSupp;
    type IntoIter = PartSupplierGeneratorIterator;

    fn into_iter(self) -> Self::IntoIter {
        self.iter()
    }
}

/// Iterator that generates PartSupplier rows
pub struct PartSupplierGeneratorIterator {
    scale_factor: f64,
    start_index: i64,
    row_count: i64,

    available_quantity_random: RandomBoundedInt,
    supply_cost_random: RandomBoundedInt,
    comment_random: RandomText,

    index: i64,
    part_supplier_number: i32,
}

impl PartSupplierGeneratorIterator {
    fn new(text_pool: Arc<TextPool>, scale_factor: f64, start_index: i64, row_count: i64) -> Self {
        let mut available_quantity_random = RandomBoundedInt::new_with_seeds_per_row(
            1671059989,
            PartSupplierGenerator::AVAILABLE_QUANTITY_MIN,
            PartSupplierGenerator::AVAILABLE_QUANTITY_MAX,
            PartSupplierGenerator::SUPPLIERS_PER_PART,
        );
        let mut supply_cost_random = RandomBoundedInt::new_with_seeds_per_row(
            1051288424,
            PartSupplierGenerator::SUPPLY_COST_MIN,
            PartSupplierGenerator::SUPPLY_COST_MAX,
            PartSupplierGenerator::SUPPLIERS_PER_PART,
        );
        let mut comment_random = RandomText::new_with_expected_row_count(
            1961692154,
            &text_pool,
            PartSupplierGenerator::COMMENT_AVERAGE_LENGTH as f64,
            PartSupplierGenerator::SUPPLIERS_PER_PART,
        );

        // Advance all generators to the starting position
        available_quantity_random.advance_rows(start_index);
        supply_cost_random.advance_rows(start_index);
        comment_random.advance_rows(start_index);

        PartSupplierGeneratorIterator {
            scale_factor,
            start_index,
            row_count,
            available_quantity_random,
            supply_cost_random,
            comment_random,
            index: 0,
            part_supplier_number: 0,
        }
    }

    /// Creates a part-supplier entry with the given part key
    fn make_part_supplier(&mut self, part_key: i64) -> PartSupp {
        let supplier_key = Self::select_part_supplier(
            part_key,
            self.part_supplier_number as i64,
            self.scale_factor,
        );

        PartSupp {
            ps_partkey: part_key,
            ps_suppkey: supplier_key,
            ps_availqty: self.available_quantity_random.next_value(),
            ps_supplycost: self.supply_cost_random.next_value() as f64 / 100.0,
            ps_comment: self.comment_random.next_value().to_string(),
        }
    }

    /// Selects a supplier for a given part and supplier number
    pub fn select_part_supplier(part_key: i64, supplier_number: i64, scale_factor: f64) -> i64 {
        // Use supplier generator's scale base
        let supplier_count = (SupplierGenerator::SCALE_BASE as f64 * scale_factor) as i64;

        ((part_key
            + (supplier_number
                * ((supplier_count / PartSupplierGenerator::SUPPLIERS_PER_PART as i64)
                    + ((part_key - 1) / supplier_count))))
            % supplier_count)
            + 1
    }
}

impl Iterator for PartSupplierGeneratorIterator {
    type Item = PartSupp;

    fn next(&mut self) -> Option<Self::Item> {
        if self.index >= self.row_count {
            return None;
        }

        let part_key = self.start_index + self.index + 1;
        let part_supplier = self.make_part_supplier(part_key);
        self.part_supplier_number += 1;

        // advance next row only when all suppliers for the part have been produced
        if self.part_supplier_number >= PartSupplierGenerator::SUPPLIERS_PER_PART {
            self.available_quantity_random.row_finished();
            self.supply_cost_random.row_finished();
            self.comment_random.row_finished();

            self.index += 1;
            self.part_supplier_number = 0;
        }

        Some(part_supplier)
    }
}

/// The ORDERS table
pub struct Order {
    /// Primary key
    pub o_orderkey: i64,
    /// Foreign key to CUSTOMER
    pub o_custkey: i64,
    /// Order status (F=final, O=open, P=pending)
    pub o_orderstatus: char,
    /// Order total price
    pub o_totalprice: f64,
    /// Order date
    pub o_orderdate: TPCHDate,
    /// Order priority
    pub o_orderpriority: String,
    /// Clerk who processed the order
    pub o_clerk: String,
    /// Order shipping priority
    pub o_shippriority: i32,
    /// Variable length comment
    pub o_comment: String,
}

impl fmt::Display for Order {
    fn fmt(&self, f: &mut fmt::Formatter) -> fmt::Result {
        write!(
            f,
            "{}, {}, {}, {:.2}, {}, {}, {}, {}, {}",
            self.o_orderkey,
            self.o_custkey,
            self.o_orderstatus,
            self.o_totalprice,
            self.o_orderdate,
            self.o_orderpriority,
            self.o_clerk,
            self.o_shippriority,
            self.o_comment
        )
    }
}

/// Generator for Order table data
pub struct OrderGenerator {
    scale_factor: f64,
    part: i32,
    part_count: i32,
    distributions: Distributions,
    text_pool: Arc<TextPool>,
}

impl OrderGenerator {
    /// Base scale for order generation
    pub const SCALE_BASE: i32 = 1_500_000;

    // Constants for order generation
    const CUSTOMER_MORTALITY: i32 = 3; // portion with no orders
    const ORDER_DATE_MIN: i32 = dates::MIN_GENERATE_DATE;
    const ORDER_DATE_MAX: i32 =
        Self::ORDER_DATE_MIN + (dates::TOTAL_DATE_RANGE - LineItemGenerator::ITEM_SHIP_DAYS - 1);
    const CLERK_SCALE_BASE: i32 = 1000;

    const LINE_COUNT_MIN: i32 = 1;
    pub const LINE_COUNT_MAX: i32 = 7;

    const COMMENT_AVERAGE_LENGTH: i32 = 49;

    const ORDER_KEY_SPARSE_BITS: i32 = 2;
    const ORDER_KEY_SPARSE_KEEP: i32 = 3;
    /// Creates a new OrderGenerator with the given scale factor
    pub fn new(scale_factor: f64, part: i32, part_count: i32) -> Self {
        Self::new_with_distributions_and_text_pool(
            scale_factor,
            part,
            part_count,
            Distributions::default(),
            TextPool::default(),
        )
    }

    /// Creates a OrderGenerator with specified distributions and text pool
    pub fn new_with_distributions_and_text_pool(
        scale_factor: f64,
        part: i32,
        part_count: i32,
        distributions: Distributions,
        text_pool: Arc<TextPool>,
    ) -> Self {
        OrderGenerator {
            scale_factor,
            part,
            part_count,
            distributions,
            text_pool,
        }
    }

    /// Returns an iterator over the order rows
    pub fn iter(&self) -> OrderGeneratorIterator {
        OrderGeneratorIterator::new(
            &self.distributions,
            self.text_pool.clone(),
            self.scale_factor,
            GenerateUtils::calculate_start_index(
                Self::SCALE_BASE,
                self.scale_factor,
                self.part,
                self.part_count,
            ),
            GenerateUtils::calculate_row_count(
                Self::SCALE_BASE,
                self.scale_factor,
                self.part,
                self.part_count,
            ),
        )
    }

    /// Creates the order date random generator
    pub fn create_order_date_random() -> RandomBoundedInt {
        RandomBoundedInt::new(1066728069, Self::ORDER_DATE_MIN, Self::ORDER_DATE_MAX)
    }

    /// Creates the line count random generator
    pub fn create_line_count_random() -> RandomBoundedInt {
        RandomBoundedInt::new(1434868289, Self::LINE_COUNT_MIN, Self::LINE_COUNT_MAX)
    }

    /// Creates an order key from an index
    pub fn make_order_key(order_index: i64) -> i64 {
        let low_bits = order_index & ((1 << Self::ORDER_KEY_SPARSE_KEEP) - 1);

        let mut ok = order_index;
        ok >>= Self::ORDER_KEY_SPARSE_KEEP;
        ok <<= Self::ORDER_KEY_SPARSE_BITS;
        ok <<= Self::ORDER_KEY_SPARSE_KEEP;
        ok += low_bits;

        ok
    }
}

impl IntoIterator for OrderGenerator {
    type Item = Order;
    type IntoIter = OrderGeneratorIterator;

    fn into_iter(self) -> Self::IntoIter {
        self.iter()
    }
}

/// Iterator that generates Order rows
pub struct OrderGeneratorIterator {
    order_date_random: RandomBoundedInt,
    line_count_random: RandomBoundedInt,
    customer_key_random: RandomBoundedLong,
    order_priority_random: RandomString,
    clerk_random: RandomBoundedInt,
    comment_random: RandomText,

    // For line item simulation to determine order status
    line_quantity_random: RandomBoundedInt,
    line_discount_random: RandomBoundedInt,
    line_tax_random: RandomBoundedInt,
    line_part_key_random: RandomBoundedLong,
    line_ship_date_random: RandomBoundedInt,

    start_index: i64,
    row_count: i64,
    max_customer_key: i64,

    index: i64,
}

impl OrderGeneratorIterator {
    fn new(
        distributions: &Distributions,
        text_pool: Arc<TextPool>,
        scale_factor: f64,
        start_index: i64,
        row_count: i64,
    ) -> Self {
        let mut order_date_random = OrderGenerator::create_order_date_random();
        let mut line_count_random = OrderGenerator::create_line_count_random();

        let max_customer_key = (CustomerGenerator::SCALE_BASE as f64 * scale_factor) as i64;

        let mut customer_key_random =
            RandomBoundedLong::new(851767375, scale_factor >= 30000.0, 1, max_customer_key);

        let mut order_priority_random =
            RandomString::new(591449447, distributions.order_priority());

        let max_clerk = (scale_factor * OrderGenerator::CLERK_SCALE_BASE as f64)
            .max(OrderGenerator::CLERK_SCALE_BASE as f64) as i32;
        let mut clerk_random = RandomBoundedInt::new(1171034773, 1, max_clerk);

        let mut comment_random = RandomText::new(
            276090261,
            &text_pool,
            OrderGenerator::COMMENT_AVERAGE_LENGTH as f64,
        );

        // For line item simulation
        let mut line_quantity_random = LineItemGenerator::create_quantity_random();
        let mut line_discount_random = LineItemGenerator::create_discount_random();
        let mut line_tax_random = LineItemGenerator::create_tax_random();
        let mut line_part_key_random = LineItemGenerator::create_part_key_random(scale_factor);
        let mut line_ship_date_random = LineItemGenerator::create_ship_date_random();

        // Advance all generators to the starting position
        order_date_random.advance_rows(start_index);
        line_count_random.advance_rows(start_index);
        customer_key_random.advance_rows(start_index);
        order_priority_random.advance_rows(start_index);
        clerk_random.advance_rows(start_index);
        comment_random.advance_rows(start_index);

        line_quantity_random.advance_rows(start_index);
        line_discount_random.advance_rows(start_index);
        line_tax_random.advance_rows(start_index);
        line_part_key_random.advance_rows(start_index);
        line_ship_date_random.advance_rows(start_index);

        OrderGeneratorIterator {
            order_date_random,
            line_count_random,
            customer_key_random,
            order_priority_random,
            clerk_random,
            comment_random,
            line_quantity_random,
            line_discount_random,
            line_tax_random,
            line_part_key_random,
            line_ship_date_random,
            start_index,
            row_count,
            max_customer_key,
            index: 0,
        }
    }

    /// Creates an order with the given index
    fn make_order(&mut self, index: i64) -> Order {
        let order_key = OrderGenerator::make_order_key(index);

        let order_date = self.order_date_random.next_value();

        // generate customer key, taking into account customer mortality rate
        let mut customer_key = self.customer_key_random.next_value();
        let mut delta = 1;
        while customer_key % OrderGenerator::CUSTOMER_MORTALITY as i64 == 0 {
            customer_key += delta;
            customer_key = customer_key.min(self.max_customer_key);
            delta *= -1;
        }

        let mut total_price = 0 as i64;
        let mut shipped_count = 0;

        let line_count = self.line_count_random.next_value();
        for _ in 0..line_count {
            let quantity = self.line_quantity_random.next_value();
            let discount = self.line_discount_random.next_value();
            let tax = self.line_tax_random.next_value();

            let part_key = self.line_part_key_random.next_value();

            let part_price = PartGeneratorIterator::calculate_part_price(part_key);
            let extended_price = part_price * quantity as i64;
            let discounted_price = extended_price * (100 - discount as i64);
            total_price += ((discounted_price / 100) * (100 + tax as i64)) / 100;

            let ship_date = self.line_ship_date_random.next_value() + order_date;
            if TPCHDate::is_in_past(ship_date) {
                shipped_count += 1;
            }
        }

        let order_status = if shipped_count == line_count {
            'F' // Fulfilled - all line items shipped
        } else if shipped_count > 0 {
            'P' // Partially fulfilled - some line items shipped
        } else {
            'O' // Open - no line items shipped
        };

        Order {
            o_orderkey: order_key,
            o_custkey: customer_key,
            o_orderstatus: order_status,
            o_totalprice: total_price as f64 / 100.,
<<<<<<< HEAD
            o_orderdate: TPCHDate::new(order_date),
            o_orderpriority: self.order_priority_random.next_value(),
=======
            o_orderdate: dates::DateUtils::to_epoch_date(order_date).to_string(),
            o_orderpriority: self.order_priority_random.next_value().to_string(),
>>>>>>> c4b5e89f
            o_clerk: format!("Clerk#{:09}", self.clerk_random.next_value()),
            o_shippriority: 0, // Fixed value per TPC-H spec
            o_comment: self.comment_random.next_value().to_string(),
        }
    }
}

impl Iterator for OrderGeneratorIterator {
    type Item = Order;

    fn next(&mut self) -> Option<Self::Item> {
        if self.index >= self.row_count {
            return None;
        }

        let order = self.make_order(self.start_index + self.index + 1);

        self.order_date_random.row_finished();
        self.line_count_random.row_finished();
        self.customer_key_random.row_finished();
        self.order_priority_random.row_finished();
        self.clerk_random.row_finished();
        self.comment_random.row_finished();

        self.line_quantity_random.row_finished();
        self.line_discount_random.row_finished();
        self.line_tax_random.row_finished();
        self.line_part_key_random.row_finished();
        self.line_ship_date_random.row_finished();

        self.index += 1;

        Some(order)
    }
}

/// The LINEITEM table
#[derive(Debug, Clone, PartialEq)]
pub struct LineItem {
    /// Foreign key to ORDERS
    pub l_orderkey: i64,
    /// Foreign key to PART
    pub l_partkey: i64,
    /// Foreign key to SUPPLIER
    pub l_suppkey: i64,
    /// Line item number within order
    pub l_linenumber: i32,
    /// Quantity ordered
    pub l_quantity: i64,
    /// Extended price (l_quantity * p_retailprice)
    pub l_extendedprice: f64,
    /// Discount percentage
    pub l_discount: f64,
    /// Tax percentage
    pub l_tax: f64,
    /// Return flag (R=returned, A=accepted, null=pending)
    pub l_returnflag: String,
    /// Line status (O=ordered, F=fulfilled)
    pub l_linestatus: String,
    /// Date shipped
    pub l_shipdate: TPCHDate,
    /// Date committed to ship
    pub l_commitdate: TPCHDate,
    /// Date received
    pub l_receiptdate: TPCHDate,
    /// Shipping instructions
    pub l_shipinstruct: String,
    /// Shipping mode
    pub l_shipmode: String,
    /// Variable length comment
    pub l_comment: String,
}

impl fmt::Display for LineItem {
    fn fmt(&self, f: &mut fmt::Formatter) -> fmt::Result {
        write!(
            f,
            "{}, {}, {}, {}, {:.2}, {:.2}, {:.2}, {:.2}, {}, {}, {}, {}, {}, {}, {}, {}",
            self.l_orderkey,
            self.l_partkey,
            self.l_suppkey,
            self.l_linenumber,
            self.l_quantity,
            self.l_extendedprice,
            self.l_discount,
            self.l_tax,
            self.l_returnflag,
            self.l_linestatus,
            self.l_shipdate,
            self.l_commitdate,
            self.l_receiptdate,
            self.l_shipinstruct,
            self.l_shipmode,
            self.l_comment
        )
    }
}

/// Generator for LineItem table data
pub struct LineItemGenerator {
    scale_factor: f64,
    part: i32,
    part_count: i32,
    distributions: Distributions,
    text_pool: Arc<TextPool>,
}

impl LineItemGenerator {
    // Constants for line item generation
    const QUANTITY_MIN: i32 = 1;
    const QUANTITY_MAX: i32 = 50;
    const TAX_MIN: i32 = 0;
    const TAX_MAX: i32 = 8;
    const DISCOUNT_MIN: i32 = 0;
    const DISCOUNT_MAX: i32 = 10;
    const PART_KEY_MIN: i32 = 1;

    const SHIP_DATE_MIN: i32 = 1;
    const SHIP_DATE_MAX: i32 = 121;
    const COMMIT_DATE_MIN: i32 = 30;
    const COMMIT_DATE_MAX: i32 = 90;
    const RECEIPT_DATE_MIN: i32 = 1;
    const RECEIPT_DATE_MAX: i32 = 30;

    pub const ITEM_SHIP_DAYS: i32 = Self::SHIP_DATE_MAX + Self::RECEIPT_DATE_MAX;

    const COMMENT_AVERAGE_LENGTH: i32 = 27;

    /// Creates a new LineItemGenerator with the given scale factor
    pub fn new(scale_factor: f64, part: i32, part_count: i32) -> Self {
        Self::new_with_distributions_and_text_pool(
            scale_factor,
            part,
            part_count,
            Distributions::default(),
            TextPool::default(),
        )
    }

    /// Creates a LineItemGenerator with specified distributions and text pool
    pub fn new_with_distributions_and_text_pool(
        scale_factor: f64,
        part: i32,
        part_count: i32,
        distributions: Distributions,
        text_pool: Arc<TextPool>,
    ) -> Self {
        LineItemGenerator {
            scale_factor,
            part,
            part_count,
            distributions,
            text_pool,
        }
    }

    /// Returns an iterator over the line item rows
    pub fn iter(&self) -> LineItemGeneratorIterator {
        LineItemGeneratorIterator::new(
            &self.distributions,
            self.text_pool.clone(),
            self.scale_factor,
            GenerateUtils::calculate_start_index(
                OrderGenerator::SCALE_BASE,
                self.scale_factor,
                self.part,
                self.part_count,
            ),
            GenerateUtils::calculate_row_count(
                OrderGenerator::SCALE_BASE,
                self.scale_factor,
                self.part,
                self.part_count,
            ),
        )
    }

    /// Creates a quantity random generator
    pub fn create_quantity_random() -> RandomBoundedInt {
        RandomBoundedInt::new_with_seeds_per_row(
            209208115,
            Self::QUANTITY_MIN,
            Self::QUANTITY_MAX,
            OrderGenerator::LINE_COUNT_MAX,
        )
    }

    /// Creates a discount random generator
    pub fn create_discount_random() -> RandomBoundedInt {
        RandomBoundedInt::new_with_seeds_per_row(
            554590007,
            Self::DISCOUNT_MIN,
            Self::DISCOUNT_MAX,
            OrderGenerator::LINE_COUNT_MAX,
        )
    }

    /// Creates a tax random generator
    pub fn create_tax_random() -> RandomBoundedInt {
        RandomBoundedInt::new_with_seeds_per_row(
            721958466,
            Self::TAX_MIN,
            Self::TAX_MAX,
            OrderGenerator::LINE_COUNT_MAX,
        )
    }

    /// Creates a part key random generator
    pub fn create_part_key_random(scale_factor: f64) -> RandomBoundedLong {
        // If scale_factor >= 30000, use long `RandomBoundedLong` otherwise
        // use `RandomBoundedInt` to avoid overflow.
        RandomBoundedLong::new_with_seeds_per_row(
            1808217256,
            scale_factor >= 30000.0,
            Self::PART_KEY_MIN as i64,
            (PartGenerator::SCALE_BASE as f64 * scale_factor) as i64,
            OrderGenerator::LINE_COUNT_MAX,
        )
    }

    /// Creates a ship date random generator
    pub fn create_ship_date_random() -> RandomBoundedInt {
        RandomBoundedInt::new_with_seeds_per_row(
            1769349045,
            Self::SHIP_DATE_MIN,
            Self::SHIP_DATE_MAX,
            OrderGenerator::LINE_COUNT_MAX,
        )
    }
}

impl IntoIterator for LineItemGenerator {
    type Item = LineItem;
    type IntoIter = LineItemGeneratorIterator;

    fn into_iter(self) -> Self::IntoIter {
        self.iter()
    }
}

/// Iterator that generates LineItem rows
pub struct LineItemGeneratorIterator {
    order_date_random: RandomBoundedInt,
    line_count_random: RandomBoundedInt,

    quantity_random: RandomBoundedInt,
    discount_random: RandomBoundedInt,
    tax_random: RandomBoundedInt,

    line_part_key_random: RandomBoundedLong,

    supplier_number_random: RandomBoundedInt,

    ship_date_random: RandomBoundedInt,
    commit_date_random: RandomBoundedInt,
    receipt_date_random: RandomBoundedInt,

    returned_flag_random: RandomString,
    ship_instructions_random: RandomString,
    ship_mode_random: RandomString,

    comment_random: RandomText,

    scale_factor: f64,
    start_index: i64,
    row_count: i64,

    index: i64,
    order_date: i32,
    line_count: i32,
    line_number: i32,
}

impl LineItemGeneratorIterator {
    fn new(
        distributions: &Distributions,
        text_pool: Arc<TextPool>,
        scale_factor: f64,
        start_index: i64,
        row_count: i64,
    ) -> Self {
        let mut order_date_random = OrderGenerator::create_order_date_random();
        let mut line_count_random = OrderGenerator::create_line_count_random();

        let mut quantity_random = LineItemGenerator::create_quantity_random();
        let mut discount_random = LineItemGenerator::create_discount_random();
        let mut tax_random = LineItemGenerator::create_tax_random();

        let mut line_part_key_random = LineItemGenerator::create_part_key_random(scale_factor);

        let mut supplier_number_random = RandomBoundedInt::new_with_seeds_per_row(
            2095021727,
            0,
            3,
            OrderGenerator::LINE_COUNT_MAX,
        );

        let mut ship_date_random = LineItemGenerator::create_ship_date_random();
        let mut commit_date_random = RandomBoundedInt::new_with_seeds_per_row(
            904914315,
            LineItemGenerator::COMMIT_DATE_MIN,
            LineItemGenerator::COMMIT_DATE_MAX,
            OrderGenerator::LINE_COUNT_MAX,
        );
        let mut receipt_date_random = RandomBoundedInt::new_with_seeds_per_row(
            373135028,
            LineItemGenerator::RECEIPT_DATE_MIN,
            LineItemGenerator::RECEIPT_DATE_MAX,
            OrderGenerator::LINE_COUNT_MAX,
        );

        let mut returned_flag_random = RandomString::new_with_expected_row_count(
            717419739,
            distributions.return_flags().clone(),
            OrderGenerator::LINE_COUNT_MAX,
        );
        let mut ship_instructions_random = RandomString::new_with_expected_row_count(
            1371272478,
            distributions.ship_instructions().clone(),
            OrderGenerator::LINE_COUNT_MAX,
        );
        let mut ship_mode_random = RandomString::new_with_expected_row_count(
            675466456,
            distributions.ship_modes().clone(),
            OrderGenerator::LINE_COUNT_MAX,
        );
        let mut comment_random = RandomText::new_with_expected_row_count(
            1095462486,
            &text_pool,
            LineItemGenerator::COMMENT_AVERAGE_LENGTH as f64,
            OrderGenerator::LINE_COUNT_MAX,
        );

        // Advance all generators to the starting position
        order_date_random.advance_rows(start_index);
        line_count_random.advance_rows(start_index);

        quantity_random.advance_rows(start_index);
        discount_random.advance_rows(start_index);
        tax_random.advance_rows(start_index);

        line_part_key_random.advance_rows(start_index);

        supplier_number_random.advance_rows(start_index);

        ship_date_random.advance_rows(start_index);
        commit_date_random.advance_rows(start_index);
        receipt_date_random.advance_rows(start_index);

        returned_flag_random.advance_rows(start_index);
        ship_instructions_random.advance_rows(start_index);
        ship_mode_random.advance_rows(start_index);

        comment_random.advance_rows(start_index);

        // generate information for initial order
        let order_date = order_date_random.next_value();
        let line_count = line_count_random.next_value() - 1;

        LineItemGeneratorIterator {
            order_date_random,
            line_count_random,
            quantity_random,
            discount_random,
            tax_random,
            line_part_key_random,
            supplier_number_random,
            ship_date_random,
            commit_date_random,
            receipt_date_random,
            returned_flag_random,
            ship_instructions_random,
            ship_mode_random,
            comment_random,
            scale_factor,
            start_index,
            row_count,
            index: 0,
            order_date,
            line_count,
            line_number: 0,
        }
    }

    /// Creates a line item with the given order index
    fn make_line_item(&mut self, order_index: i64) -> LineItem {
        let order_key = OrderGenerator::make_order_key(order_index);

        let quantity = self.quantity_random.next_value();
        let discount = self.discount_random.next_value();
        let tax = self.tax_random.next_value();

        let part_key = self.line_part_key_random.next_value();

        let supplier_number = self.supplier_number_random.next_value() as i64;
        let supplier_key = PartSupplierGeneratorIterator::select_part_supplier(
            part_key,
            supplier_number,
            self.scale_factor,
        );

        let part_price = PartGeneratorIterator::calculate_part_price(part_key);
        let extended_price = part_price * quantity as i64;

        let mut ship_date = self.ship_date_random.next_value();
        ship_date += self.order_date;
        let mut commit_date = self.commit_date_random.next_value();
        commit_date += self.order_date;
        let mut receipt_date = self.receipt_date_random.next_value();
        receipt_date += ship_date;

<<<<<<< HEAD
        let returned_flag = if TPCHDate::is_in_past(receipt_date) {
            self.returned_flag_random.next_value()
=======
        let returned_flag = if dates::DateUtils::is_in_past(receipt_date) {
            self.returned_flag_random.next_value().to_string()
>>>>>>> c4b5e89f
        } else {
            "N".to_string()
        };

        let status = if TPCHDate::is_in_past(ship_date) {
            "F".to_string() // Fulfilled
        } else {
            "O".to_string() // Open
        };

        let ship_instructions = self.ship_instructions_random.next_value();
        let ship_mode = self.ship_mode_random.next_value();
        let comment = self.comment_random.next_value();

        LineItem {
            l_orderkey: order_key,
            l_partkey: part_key,
            l_suppkey: supplier_key,
            l_linenumber: (self.line_number + 1),
            l_quantity: quantity as i64,
            l_extendedprice: extended_price as f64 / 100.0,
            l_discount: discount as f64 / 100.0,
            l_tax: tax as f64 / 100.0,
            l_returnflag: returned_flag,
            l_linestatus: status,
<<<<<<< HEAD
            l_shipdate: TPCHDate::new(ship_date),
            l_commitdate: TPCHDate::new(commit_date),
            l_receiptdate: TPCHDate::new(receipt_date),
            l_shipinstruct: ship_instructions,
            l_shipmode: ship_mode,
            l_comment: comment,
=======
            l_shipdate: dates::DateUtils::to_epoch_date(ship_date).to_string(),
            l_commitdate: dates::DateUtils::to_epoch_date(commit_date).to_string(),
            l_receiptdate: dates::DateUtils::to_epoch_date(receipt_date).to_string(),
            l_shipinstruct: ship_instructions.to_string(),
            l_shipmode: ship_mode.to_string(),
            l_comment: comment.to_string(),
>>>>>>> c4b5e89f
        }
    }
}

impl Iterator for LineItemGeneratorIterator {
    type Item = LineItem;

    fn next(&mut self) -> Option<Self::Item> {
        if self.index >= self.row_count {
            return None;
        }

        let line_item = self.make_line_item(self.start_index + self.index + 1);
        self.line_number += 1;

        // advance next row only when all lines for the order have been produced
        if self.line_number > self.line_count {
            self.order_date_random.row_finished();
            self.line_count_random.row_finished();

            self.quantity_random.row_finished();
            self.discount_random.row_finished();
            self.tax_random.row_finished();

            self.line_part_key_random.row_finished();
            self.supplier_number_random.row_finished();

            self.ship_date_random.row_finished();
            self.commit_date_random.row_finished();
            self.receipt_date_random.row_finished();

            self.returned_flag_random.row_finished();
            self.ship_instructions_random.row_finished();
            self.ship_mode_random.row_finished();

            self.comment_random.row_finished();

            self.index += 1;

            // generate information for next order
            self.line_count = self.line_count_random.next_value() - 1;
            self.order_date = self.order_date_random.next_value();
            self.line_number = 0;
        }

        Some(line_item)
    }
}

#[cfg(test)]
mod tests {
    use super::*;

    #[test]
    fn test_nation_generator() {
        let generator = NationGenerator::new();
        let nations: Vec<_> = generator.iter().collect();

        // TPC-H typically has 25 nations
        assert_eq!(nations.len(), 25);
    }

    #[test]
    fn test_region_generator() {
        let generator = RegionGenerator::new();
        let regions: Vec<_> = generator.iter().collect();

        // TPC-H typically has 5 regions
        assert_eq!(regions.len(), 5);
    }

    #[test]
    fn test_part_generation() {
        // Create a generator with a small scale factor
        let generator = PartGenerator::new(0.01, 1, 1);
        let parts: Vec<_> = generator.iter().collect();

        // Should have 0.01 * 200,000 = 2,000 parts
        assert_eq!(parts.len(), 2000);
    }

    #[test]
    fn test_calculate_part_price() {
        // Test with a few part keys
        assert_eq!(PartGeneratorIterator::calculate_part_price(1), 90100);
        assert_eq!(PartGeneratorIterator::calculate_part_price(10), 91001);
        assert_eq!(PartGeneratorIterator::calculate_part_price(100), 100010);
        assert_eq!(PartGeneratorIterator::calculate_part_price(1000), 90100);
    }

    #[test]
    fn test_supplier_generation() {
        // Create a generator with a small scale factor
        let generator = SupplierGenerator::new(0.01, 1, 1);
        let suppliers: Vec<_> = generator.iter().collect();

        // Should have 0.01 * 10,000 = 100 suppliers
        assert_eq!(suppliers.len(), 100);

        // Check first supplier
        let first = &suppliers[0];
        assert_eq!(first.s_suppkey, 1);
        assert_eq!(first.s_name, "Supplier#000000001");
        assert!(!first.s_address.is_empty());
    }

    #[test]
    fn test_customer_generation() {
        // Create a generator with a small scale factor
        let generator = CustomerGenerator::new(0.01, 1, 1);
        let customers: Vec<_> = generator.iter().collect();

        // Should have 0.01 * 150,000 = 1,500 customers
        assert_eq!(customers.len(), 1500);

        // Check first customer
        let first = &customers[0];
        assert_eq!(first.c_custkey, 1);
        assert_eq!(first.c_name, "Customer#000000001");
        assert!(!first.c_address.is_empty());

        // Check market segment distribution
        let market_segments: std::collections::HashSet<_> =
            customers.iter().map(|c| &c.c_mktsegment).collect();

        // Should have multiple different market segments
        assert!(market_segments.len() > 1);

        // Check nation key distribution
        let nation_keys: std::collections::HashSet<_> =
            customers.iter().map(|c| c.c_nationkey).collect();

        // Should have multiple different nation keys
        assert!(nation_keys.len() > 1);
    }

    #[test]
    fn test_part_supplier_generation() {
        // Create a generator with a small scale factor
        let generator = PartSupplierGenerator::new(0.01, 1, 1);
        let part_suppliers: Vec<_> = generator.iter().collect();

        // Should have 0.01 * 200,000 * 4 = 8,000 part-supplier relationships
        assert_eq!(part_suppliers.len(), 8000);

        // Each part should have SUPPLIERS_PER_PART suppliers
        let part_keys: std::collections::HashSet<_> =
            part_suppliers.iter().map(|ps| ps.ps_partkey).collect();

        assert_eq!(part_keys.len(), 2000); // 8,000 / 4 = 2,000 parts

        // Check first part supplier
        let first = &part_suppliers[0];
        assert_eq!(first.ps_partkey, 1);
        assert_ne!(first.ps_suppkey, 0); // Should have a valid supplier key
        assert!(first.ps_availqty > 0);
        assert!(first.ps_supplycost > 0.0);
        assert!(!first.ps_comment.is_empty());

        // Verify supplier distribution
        let suppliers_for_first_part: Vec<_> = part_suppliers
            .iter()
            .filter(|ps| ps.ps_partkey == 1)
            .map(|ps| ps.ps_suppkey)
            .collect();

        assert_eq!(
            suppliers_for_first_part.len(),
            PartSupplierGenerator::SUPPLIERS_PER_PART as usize
        );

        // Supplier keys should be unique for each part
        let unique_suppliers: std::collections::HashSet<_> =
            suppliers_for_first_part.iter().collect();
        assert_eq!(
            unique_suppliers.len(),
            PartSupplierGenerator::SUPPLIERS_PER_PART as usize
        );
    }

    #[test]
    fn test_select_part_supplier() {
        // Test the supplier selection logic for consistency
        let scale_factor = 1.0;

        // Same part with different supplier numbers should yield different suppliers
        let supplier1 = PartSupplierGeneratorIterator::select_part_supplier(1, 0, scale_factor);
        let supplier2 = PartSupplierGeneratorIterator::select_part_supplier(1, 1, scale_factor);
        let supplier3 = PartSupplierGeneratorIterator::select_part_supplier(1, 2, scale_factor);
        let supplier4 = PartSupplierGeneratorIterator::select_part_supplier(1, 3, scale_factor);

        // All suppliers should be different
        let suppliers = vec![supplier1, supplier2, supplier3, supplier4];
        let unique_suppliers: std::collections::HashSet<_> = suppliers.iter().collect();
        assert_eq!(
            unique_suppliers.len(),
            PartSupplierGenerator::SUPPLIERS_PER_PART as usize
        );

        // All supplier keys should be within valid range (1 to supplier_count)
        let supplier_count = (SupplierGenerator::SCALE_BASE as f64 * scale_factor) as i64;
        for supplier in suppliers {
            assert!(supplier >= 1 && supplier <= supplier_count);
        }
    }

    #[test]
    fn test_order_generation() {
        // Create a generator with a small scale factor
        let generator = OrderGenerator::new(0.01, 1, 1);
        let orders: Vec<_> = generator.iter().collect();

        // Should have 0.01 * 1,500,000 = 15,000 orders
        assert_eq!(orders.len(), 15000);

        // Check first order
        let first = &orders[0];
        assert_eq!(first.o_orderkey, OrderGenerator::make_order_key(1));
        assert!(first.o_custkey > 0);
        assert!(
            first.o_orderstatus == 'F' || first.o_orderstatus == 'P' || first.o_orderstatus == 'O'
        );
        assert!(first.o_totalprice > 0.0);

        // Check order status distribution
        let status_counts =
            orders
                .iter()
                .fold(std::collections::HashMap::new(), |mut acc, order| {
                    *acc.entry(&order.o_orderstatus).or_insert(0) += 1;
                    acc
                });

        // Should have multiple order statuses
        assert!(status_counts.len() >= 2);

        // Check customer key distribution - no customer with mortality factor
        assert!(orders
            .iter()
            .all(|o| o.o_custkey % OrderGenerator::CUSTOMER_MORTALITY as i64 != 0));

        // Check order key sparsity
        for (i, order) in orders.iter().enumerate() {
            assert_eq!(
                order.o_orderkey,
                OrderGenerator::make_order_key(i as i64 + 1)
            );
        }
    }

    #[test]
    fn test_make_order_key() {
        // Test order key generation logic
        assert_eq!(OrderGenerator::make_order_key(1), 1); // Low values are preserved
        assert_eq!(OrderGenerator::make_order_key(8), 32); // 8 becomes 1000000
        assert_eq!(OrderGenerator::make_order_key(9), 32 + 1); // 9 becomes 1000001
        assert_eq!(OrderGenerator::make_order_key(10), 32 + 2); // 10 becomes 1000010
    }

    #[test]
    fn test_line_item_generation() {
        // Create a generator with a small scale factor
        let generator = LineItemGenerator::new(0.01, 1, 1);
        let line_items: Vec<_> = generator.iter().collect();

        // Check first line item
        let first = &line_items[0];
        assert_eq!(first.l_orderkey, OrderGenerator::make_order_key(1));
        assert_eq!(first.l_linenumber, 1);
        assert!(first.l_partkey > 0);
        assert!(first.l_suppkey > 0);

        assert!(first.l_quantity >= LineItemGenerator::QUANTITY_MIN as i64);
        assert!(first.l_quantity <= LineItemGenerator::QUANTITY_MAX as i64);

        assert!(first.l_discount >= LineItemGenerator::DISCOUNT_MIN as f64 / 100.0);
        assert!(first.l_discount <= LineItemGenerator::DISCOUNT_MAX as f64 / 100.0);

        assert!(first.l_tax >= LineItemGenerator::TAX_MIN as f64 / 100.0);
        assert!(first.l_tax <= LineItemGenerator::TAX_MAX as f64 / 100.0);

        // Verify line numbers are sequential per order
        let mut order_lines = std::collections::HashMap::new();
        for line in &line_items {
            order_lines
                .entry(line.l_orderkey)
                .or_insert_with(Vec::new)
                .push(line.l_linenumber);
        }

        // Check each order's line numbers
        for (_, lines) in order_lines {
            let mut sorted_lines = lines.clone();
            sorted_lines.sort();

            // Line numbers should start at 1 and be sequential
            for (i, line_num) in sorted_lines.iter().enumerate() {
                assert_eq!(*line_num, (i + 1) as i32);
            }
        }

        // Verify return flags and line status distributions
        let return_flags: std::collections::HashSet<_> =
            line_items.iter().map(|l| &l.l_returnflag).collect();

        assert!(return_flags.len() > 1);

        let line_statuses: std::collections::HashSet<_> =
            line_items.iter().map(|l| &l.l_linestatus).collect();

        assert!(!line_statuses.is_empty());
    }
}<|MERGE_RESOLUTION|>--- conflicted
+++ resolved
@@ -1483,13 +1483,8 @@
             o_custkey: customer_key,
             o_orderstatus: order_status,
             o_totalprice: total_price as f64 / 100.,
-<<<<<<< HEAD
             o_orderdate: TPCHDate::new(order_date),
-            o_orderpriority: self.order_priority_random.next_value(),
-=======
-            o_orderdate: dates::DateUtils::to_epoch_date(order_date).to_string(),
             o_orderpriority: self.order_priority_random.next_value().to_string(),
->>>>>>> c4b5e89f
             o_clerk: format!("Clerk#{:09}", self.clerk_random.next_value()),
             o_shippriority: 0, // Fixed value per TPC-H spec
             o_comment: self.comment_random.next_value().to_string(),
@@ -1901,13 +1896,8 @@
         let mut receipt_date = self.receipt_date_random.next_value();
         receipt_date += ship_date;
 
-<<<<<<< HEAD
         let returned_flag = if TPCHDate::is_in_past(receipt_date) {
             self.returned_flag_random.next_value()
-=======
-        let returned_flag = if dates::DateUtils::is_in_past(receipt_date) {
-            self.returned_flag_random.next_value().to_string()
->>>>>>> c4b5e89f
         } else {
             "N".to_string()
         };
@@ -1933,21 +1923,12 @@
             l_tax: tax as f64 / 100.0,
             l_returnflag: returned_flag,
             l_linestatus: status,
-<<<<<<< HEAD
             l_shipdate: TPCHDate::new(ship_date),
             l_commitdate: TPCHDate::new(commit_date),
             l_receiptdate: TPCHDate::new(receipt_date),
             l_shipinstruct: ship_instructions,
             l_shipmode: ship_mode,
             l_comment: comment,
-=======
-            l_shipdate: dates::DateUtils::to_epoch_date(ship_date).to_string(),
-            l_commitdate: dates::DateUtils::to_epoch_date(commit_date).to_string(),
-            l_receiptdate: dates::DateUtils::to_epoch_date(receipt_date).to_string(),
-            l_shipinstruct: ship_instructions.to_string(),
-            l_shipmode: ship_mode.to_string(),
-            l_comment: comment.to_string(),
->>>>>>> c4b5e89f
         }
     }
 }
